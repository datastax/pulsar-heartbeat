# This is a sample configuration for the Pulsar Heartbeat
# For all configuration options, see ./src/cfg/config.go
---
name: # Pulsar cluster name, required
tokenFilePath: # path to pulsar jwt, takes precedence over token, if both present
token: # pulsar jwt
trustStore: # path to tls truststore
prometheusConfig:
  port: ":8080"
  exposeMetrics: true
slackConfig:
<<<<<<< HEAD
  alertUrl: required
tokenOAuthConfig:
  ClientID: "example-client"
  ClientSecret: "example-client-secret"
  TokenURL: "<token-endpoint of oauth2 provider>"
=======
  alertUrl: # required for slack integration to work
>>>>>>> a66e4b14
sitesConfig:
  sites:
opsGenieConfig:
  intervalSeconds: 180
  heartbeatKey: GenieKey key for heartbeat
  alertKey: GenieKey api key to generate alerts or incidents
pulsarAdminRestConfig:
  intervalSeconds: 120
  Token: # pulsar jwt, required for pulsarAdminRestConfig to work
  clusters:
  - name: cluster1-azure
    url: https://cluster1.azure.kafkaesque.io:8964/
    alertPolicy:
      Ceiling: 10
      MovingWindowSeconds: 30
      CeilingInMovingWindow: 10
pulsarTopicConfig:
  - latencyBudgetMs: 360
    intervalSeconds: 60
    pulsarUrl: pulsar+ssl://cluster3.gcp.kafkaesque.io:6651
    topicName: persistent://tenant/ns2/reserved-cluster-monitoring
    payloadSizes: [ 15B ]
    numberOfMessages: 1
    alertPolicy:
      Ceiling: 30
      MovingWindowSeconds: 600
      CeilingInMovingWindow: 5
analyticsConfig:
  apiKey:
  ingestionURL:
  insightsWriteKey:
  insightsAccountId: ""
k8sConfig:
  enabled: false
  pulsarNamespace: default
brokersConfig:
  intervalSeconds: 45
  inclusterRestURL: "http://pulsar-broker:8080"
  alertPolicy:
    Ceiling: 5
    MovingWindowSeconds: 600
    CeilingInMovingWindow: 8
webSocketConfig:
  - latencyBudgetMs: 640
    name: websocket_cluster3_gcp
    intervalSeconds: 60
    cluster: cluster3.gcp.kafkaesque.io
    topicName: persistent/tenant/ns2/test-topic234
    scheme: "wss://"
    port: "8500"
    urlQueryParams: "token="
  - latencyBudgetMs: 640
    name: websocket_cluster1_azure
    intervalSeconds: 65
    cluster: cluster1.azure.kafkaesque.io
    topicName: persistent/tenant/ns2/test-topic234
    scheme: "wss://"
    port: "8500"
    urlQueryParams: "token="
  - latencyBudgetMs: 640
    name: websocket_cluster2_aws
    intervalSeconds: 55
    cluster: cluster2.aws.kafkaesque.io
    topicName: persistent/tenant/ns2/test-topic234
    scheme: "wss://"
    port: "8500"
    urlQueryParams: "token="<|MERGE_RESOLUTION|>--- conflicted
+++ resolved
@@ -9,15 +9,11 @@
   port: ":8080"
   exposeMetrics: true
 slackConfig:
-<<<<<<< HEAD
-  alertUrl: required
+  alertUrl: # required for slack integration to work
 tokenOAuthConfig:
   ClientID: "example-client"
   ClientSecret: "example-client-secret"
   TokenURL: "<token-endpoint of oauth2 provider>"
-=======
-  alertUrl: # required for slack integration to work
->>>>>>> a66e4b14
 sitesConfig:
   sites:
 opsGenieConfig:
